import { useState, useMemo } from 'react';
import { FoodItem, FreshnessStatus } from '@/types';
import { FoodItemCard } from '@/components/FoodItemCard';
import { RecentActionsCard } from '@/components/RecentActionsCard';
import { ActionHistoryItem } from '@/hooks/useActionHistory';
import { Input } from '@/components/ui/input';
import { Button } from '@/components/ui/button';
import { Select, SelectContent, SelectItem, SelectTrigger, SelectValue } from '@/components/ui/select';
import { Checkbox } from '@/components/ui/checkbox';
import { Search as SearchIcon, Trash2, ExternalLink, X } from 'lucide-react';

interface InventoryDashboardProps {
  foodItems: FoodItem[];
  onRemoveItem: (id: string) => void;
  onEditItem: (item: FoodItem) => void;
  onAddItem?: (item: Omit<FoodItem, 'id' | 'userId'>) => void;
  userId?: string;
  onNavigateToSettings: () => void;
  recentActions: ActionHistoryItem[];
  historyLoading: boolean;
  refetchHistory: () => void;
}

export const InventoryDashboard = ({
  foodItems,
  onRemoveItem,
  onEditItem,
  onAddItem,
  userId,
  onNavigateToSettings,
  recentActions,
  historyLoading,
  refetchHistory,
}: InventoryDashboardProps) => {
  const [sortBy, setSortBy] = useState<'eatByDate' | 'name' | 'storageLocation'>('eatByDate');
  const [filterBy, setFilterBy] = useState<FreshnessStatus | 'all'>('all');
  const [foodTypeFilter, setFoodTypeFilter] = useState<'all' | 'cooked meal' | 'raw material'>('all');
  const [tagFilter, setTagFilter] = useState<string>('all');
  const [searchTerm, setSearchTerm] = useState('');
  const [selectedItems, setSelectedItems] = useState<Set<string>>(new Set());
  const [isSelecting, setIsSelecting] = useState(false);

  const getFreshnessStatus = (eatByDate: Date): FreshnessStatus => {
    const today = new Date();
    today.setHours(0, 0, 0, 0);
    
    const expiryDate = new Date(eatByDate);
    expiryDate.setHours(0, 0, 0, 0);
    
    const diffTime = expiryDate.getTime() - today.getTime();
    const diffDays = Math.ceil(diffTime / (1000 * 60 * 60 * 24));
    
    if (diffDays < 0) return 'expired';
    if (diffDays === 0) return 'use-or-throw';
    if (diffDays <= 2) return 'use-soon';
    return 'fresh';
  };

  const filteredAndSortedItems = foodItems
    .filter(item => {
      const matchesSearch = item.name.toLowerCase().includes(searchTerm.toLowerCase()) ||
                           item.storageLocation.toLowerCase().includes(searchTerm.toLowerCase());
      
      const matchesFreshness = filterBy === 'all' || getFreshnessStatus(item.eatByDate) === filterBy;
      
      const matchesFoodType = foodTypeFilter === 'all' || item.label === foodTypeFilter;
      
      const matchesTag = tagFilter === 'all' || 
        (item.tags && item.tags.length > 0 && item.tags.includes(tagFilter));
      
      return matchesSearch && matchesFreshness && matchesFoodType && matchesTag;
    })
    .sort((a, b) => {
      switch (sortBy) {
        case 'eatByDate':
          return a.eatByDate.getTime() - b.eatByDate.getTime();
        case 'name':
          return a.name.localeCompare(b.name);
        case 'storageLocation':
          return a.storageLocation.localeCompare(b.storageLocation);
        default:
          return 0;
      }
    });

  const statusCounts = useMemo(() => ({
    total: foodItems.length,
    fresh: foodItems.filter(item => getFreshnessStatus(item.eatByDate) === 'fresh').length,
    'use-soon': foodItems.filter(item => getFreshnessStatus(item.eatByDate) === 'use-soon').length,
    'use-or-throw': foodItems.filter(item => getFreshnessStatus(item.eatByDate) === 'use-or-throw').length,
    expired: foodItems.filter(item => getFreshnessStatus(item.eatByDate) === 'expired').length,
  }), [foodItems]);

  const handleItemSelect = (itemId: string, checked: boolean) => {
    const newSelectedItems = new Set(selectedItems);
    if (checked) {
      newSelectedItems.add(itemId);
    } else {
      newSelectedItems.delete(itemId);
    }
    setSelectedItems(newSelectedItems);
  };

  const handleSelectAll = (checked: boolean) => {
    if (checked) {
      const allItemIds = new Set(filteredAndSortedItems.map(item => item.id));
      setSelectedItems(allItemIds);
    } else {
      setSelectedItems(new Set());
    }
  };

  const handleBulkDelete = () => {
    selectedItems.forEach(itemId => {
      onRemoveItem(itemId);
    });
    setSelectedItems(new Set());
    setIsSelecting(false);
  };

  const toggleSelectionMode = () => {
    setIsSelecting(!isSelecting);
    if (isSelecting) {
      setSelectedItems(new Set());
    }
  };

  return (
    <div className="space-y-4">{/* Quick stats overview - more compact */}
      <div className="glass-card p-4 space-y-3">
        <div className="flex items-center justify-between">
          <h3 className="text-lg font-semibold text-foreground">Quick Overview</h3>
          <Button
            variant="outline"
            size="sm"
            onClick={() => {
              const event = new CustomEvent('openDashboardWindow', { 
                detail: { statusCounts, recentActions, historyLoading, userId }
              });
              window.dispatchEvent(event);
            }}
            className="glass-button text-xs"
          >
            <ExternalLink className="w-3 h-3 mr-1" />
            View Details
          </Button>
        </div>
        <div className="grid grid-cols-4 gap-2">
          <div className="text-center">
            <div className="text-xl font-bold text-green-600">{statusCounts.fresh}</div>
            <div className="text-xs text-muted-foreground">Fresh</div>
          </div>
          <div className="text-center">
            <div className="text-xl font-bold text-yellow-600">{statusCounts['use-soon']}</div>
            <div className="text-xs text-muted-foreground">Use Soon</div>
          </div>
          <div className="text-center">
            <div className="text-xl font-bold text-orange-600">{statusCounts['use-or-throw']}</div>
            <div className="text-xs text-muted-foreground">Critical</div>
          </div>
          <div className="text-center">
            <div className="text-xl font-bold text-red-600">{statusCounts.expired}</div>
            <div className="text-xs text-muted-foreground">Expired</div>
          </div>
        </div>
        <div className="text-center pt-2 border-t border-border/50">
          <div className="text-2xl font-bold text-primary">{foodItems.length}</div>
          <div className="text-sm text-muted-foreground">Total Items</div>
        </div>
      </div>

      {/* Bulk selection controls */}
      <div className="flex flex-wrap gap-2 items-center">
        <Button
          variant="outline"
          size="sm"
          onClick={toggleSelectionMode}
          className="flex items-center gap-2"
        >
          <Checkbox checked={isSelecting} />
          {isSelecting ? 'Cancel Selection' : 'Select Items'}
        </Button>
        
        {isSelecting && (
          <>
            <Button
              variant="outline"
              size="sm"
              onClick={() => handleSelectAll(selectedItems.size !== filteredAndSortedItems.length)}
            >
              {selectedItems.size === filteredAndSortedItems.length ? 'Deselect All' : 'Select All'}
            </Button>
            
            {selectedItems.size > 0 && (
              <Button
                variant="destructive"
                size="sm"
                onClick={handleBulkDelete}
                className="flex items-center gap-2"
              >
                <Trash2 className="w-4 h-4" />
                Delete Selected ({selectedItems.size})
              </Button>
            )}
          </>
        )}
      </div>

      <div className="glass-card p-2">
        <div className="flex flex-row gap-1 items-center flex-wrap">
          <div className="relative flex-1 min-w-[150px]">
            <SearchIcon className="absolute left-2 top-1/2 -translate-y-1/2 w-5 h-5 text-muted-foreground flex-shrink-0" />
            <Input
              type="search"
              placeholder="Search items..."
<<<<<<< HEAD
              className="w-full bg-background pl-9 pr-9 py-1 text-sm"
=======
              className="w-full bg-background pl-7 pr-8 py-1 text-sm"
>>>>>>> 13431c2e
              value={searchTerm}
              onChange={(e) => setSearchTerm(e.target.value)}
            />
            {searchTerm && (
              <button
<<<<<<< HEAD
                type="button"
                className="absolute right-2 top-1/2 -translate-y-1/2 w-5 h-5 flex items-center justify-center text-muted-foreground flex-shrink-0 focus:outline-none"
                onClick={() => setSearchTerm("")}
                aria-label="Clear search"
              >
                <svg xmlns="http://www.w3.org/2000/svg" viewBox="0 0 20 20" fill="currentColor" className="w-5 h-5">
                  <path fillRule="evenodd" d="M10 18a8 8 0 100-16 8 8 0 000 16zm2.12-10.12a1 1 0 10-1.41-1.41L10 8.59 9.29 7.88a1 1 0 10-1.41 1.41L8.59 10l-.71.71a1 1 0 101.41 1.41L10 11.41l.71.71a1 1 0 001.41-1.41L11.41 10l.71-.71z" clipRule="evenodd" />
                </svg>
=======
                onClick={() => setSearchTerm('')}
                className="absolute right-2 top-2 h-3 w-3 text-muted-foreground hover:text-foreground transition-colors"
                type="button"
              >
                <X className="h-3 w-3" />
>>>>>>> 13431c2e
              </button>
            )}
          </div>
          <Select value={sortBy} onValueChange={setSortBy}>
            <SelectTrigger className="w-28 py-1 text-sm">
              <SelectValue placeholder="Sort by" />
            </SelectTrigger>
            <SelectContent>
              <SelectItem value="eatByDate">Eat By Date</SelectItem>
              <SelectItem value="name">Name</SelectItem>
              <SelectItem value="storageLocation">Storage Location</SelectItem>
            </SelectContent>
          </Select>
          <Select value={filterBy} onValueChange={setFilterBy}>
            <SelectTrigger className="w-28 py-1 text-sm">
              <SelectValue placeholder="Status" />
            </SelectTrigger>
            <SelectContent>
              <SelectItem value="all">All Items</SelectItem>
              <SelectItem value="fresh">Fresh</SelectItem>
              <SelectItem value="use-soon">Use Soon</SelectItem>
              <SelectItem value="use-or-throw">Use or Throw</SelectItem>
              <SelectItem value="expired">Expired</SelectItem>
            </SelectContent>
          </Select>
          <Select value={foodTypeFilter} onValueChange={setFoodTypeFilter}>
            <SelectTrigger className="w-28 py-1 text-sm">
              <SelectValue placeholder="Type" />
            </SelectTrigger>
            <SelectContent>
              <SelectItem value="all">All Types</SelectItem>
              <SelectItem value="cooked meal">Cooked Meals</SelectItem>
              <SelectItem value="raw material">Raw Materials</SelectItem>
            </SelectContent>
          </Select>
          <Select value={tagFilter} onValueChange={setTagFilter}>
            <SelectTrigger className="w-28 py-1 text-sm">
              <SelectValue placeholder="Tags" />
            </SelectTrigger>
            <SelectContent>
              <SelectItem value="all">All Tags</SelectItem>
              {(() => {
                // Calculate tag counts
                const tagCounts = new Map<string, number>();
                foodItems.forEach(item => {
                  if (item.tags) {
                    item.tags.forEach(tag => {
                      tagCounts.set(tag, (tagCounts.get(tag) || 0) + 1);
                    });
                  }
                });
                
                return Array.from(tagCounts.entries())
                  .sort(([a], [b]) => a.localeCompare(b))
                  .map(([tag, count]) => (
                    <SelectItem key={tag} value={tag}>
                      {tag} ({count})
                    </SelectItem>
                  ));
              })()}
            </SelectContent>
          </Select>
        </div>
      </div>

      {filteredAndSortedItems.length === 0 ? (
        <div className="text-center py-12 glass-card">
          <div className="text-muted-foreground text-6xl mb-4">🍽️</div>
          <h3 className="text-lg font-medium text-foreground mb-2">No food items found</h3>
          <p className="text-muted-foreground">
            {foodItems.length === 0 
              ? "Start by adding your first food item to track."
              : "Try adjusting your search or filter criteria."
            }
          </p>
        </div>
      ) : (
        <div className="grid grid-cols-1 md:grid-cols-2 lg:grid-cols-3 gap-4">
          {filteredAndSortedItems.map((item) => (
            <div key={item.id} className="relative">
              {isSelecting && (
                <div className="absolute top-2 left-2 z-10">
                  <Checkbox
                    checked={selectedItems.has(item.id)}
                    onCheckedChange={(checked) => handleItemSelect(item.id, checked as boolean)}
                    className="bg-white border-2 border-gray-300 shadow-sm"
                  />
                </div>
              )}
              <FoodItemCard
                item={item}
                onRemove={() => onRemoveItem(item.id)}
                onEdit={() => onEditItem(item)}
              />
            </div>
          ))}
        </div>
      )}
    </div>
  );
};<|MERGE_RESOLUTION|>--- conflicted
+++ resolved
@@ -213,17 +213,12 @@
             <Input
               type="search"
               placeholder="Search items..."
-<<<<<<< HEAD
               className="w-full bg-background pl-9 pr-9 py-1 text-sm"
-=======
-              className="w-full bg-background pl-7 pr-8 py-1 text-sm"
->>>>>>> 13431c2e
               value={searchTerm}
               onChange={(e) => setSearchTerm(e.target.value)}
             />
             {searchTerm && (
               <button
-<<<<<<< HEAD
                 type="button"
                 className="absolute right-2 top-1/2 -translate-y-1/2 w-5 h-5 flex items-center justify-center text-muted-foreground flex-shrink-0 focus:outline-none"
                 onClick={() => setSearchTerm("")}
@@ -232,13 +227,6 @@
                 <svg xmlns="http://www.w3.org/2000/svg" viewBox="0 0 20 20" fill="currentColor" className="w-5 h-5">
                   <path fillRule="evenodd" d="M10 18a8 8 0 100-16 8 8 0 000 16zm2.12-10.12a1 1 0 10-1.41-1.41L10 8.59 9.29 7.88a1 1 0 10-1.41 1.41L8.59 10l-.71.71a1 1 0 101.41 1.41L10 11.41l.71.71a1 1 0 001.41-1.41L11.41 10l.71-.71z" clipRule="evenodd" />
                 </svg>
-=======
-                onClick={() => setSearchTerm('')}
-                className="absolute right-2 top-2 h-3 w-3 text-muted-foreground hover:text-foreground transition-colors"
-                type="button"
-              >
-                <X className="h-3 w-3" />
->>>>>>> 13431c2e
               </button>
             )}
           </div>
